package querier

import (
	"context"
	"errors"
	"flag"
	"fmt"
	"slices"
	"strings"
	"sync"
	"time"

	"github.com/go-kit/log"
	"github.com/go-kit/log/level"
	"github.com/prometheus/client_golang/prometheus"
	"github.com/prometheus/client_golang/prometheus/promauto"
	"github.com/prometheus/common/model"
	"github.com/prometheus/prometheus/model/labels"
	"github.com/prometheus/prometheus/promql"
	"github.com/prometheus/prometheus/promql/parser"
	"github.com/prometheus/prometheus/storage"
	"github.com/prometheus/prometheus/util/annotations"
	"github.com/thanos-io/thanos/pkg/strutil"
	"golang.org/x/sync/errgroup"

	"github.com/cortexproject/cortex/pkg/engine"
	"github.com/cortexproject/cortex/pkg/querier/batch"
	"github.com/cortexproject/cortex/pkg/querier/lazyquery"
	"github.com/cortexproject/cortex/pkg/querier/partialdata"
	querier_stats "github.com/cortexproject/cortex/pkg/querier/stats"
	"github.com/cortexproject/cortex/pkg/tenant"
	"github.com/cortexproject/cortex/pkg/util"
	"github.com/cortexproject/cortex/pkg/util/flagext"
	"github.com/cortexproject/cortex/pkg/util/limiter"
	util_log "github.com/cortexproject/cortex/pkg/util/log"
	"github.com/cortexproject/cortex/pkg/util/spanlogger"
	"github.com/cortexproject/cortex/pkg/util/validation"
)

// Config contains the configuration require to create a querier
type Config struct {
	MaxConcurrent                  int           `yaml:"max_concurrent"`
	Timeout                        time.Duration `yaml:"timeout"`
	IngesterStreaming              bool          `yaml:"ingester_streaming" doc:"hidden"`
	IngesterMetadataStreaming      bool          `yaml:"ingester_metadata_streaming"`
	IngesterLabelNamesWithMatchers bool          `yaml:"ingester_label_names_with_matchers"`
	MaxSamples                     int           `yaml:"max_samples"`
	QueryIngestersWithin           time.Duration `yaml:"query_ingesters_within"`
	EnablePerStepStats             bool          `yaml:"per_step_stats_enabled"`

	// Use compression for metrics query API or instant and range query APIs.
	ResponseCompression string `yaml:"response_compression"`

	// QueryStoreAfter the time after which queries should also be sent to the store and not just ingesters.
	QueryStoreAfter    time.Duration `yaml:"query_store_after"`
	MaxQueryIntoFuture time.Duration `yaml:"max_query_into_future"`

	// The default evaluation interval for the promql engine.
	// Needs to be configured for subqueries to work as it is the default
	// step if not specified.
	DefaultEvaluationInterval time.Duration `yaml:"default_evaluation_interval"`

	// Limit of number of steps allowed for every subquery expression in a query.
	MaxSubQuerySteps int64 `yaml:"max_subquery_steps"`

	// Directory for ActiveQueryTracker. If empty, ActiveQueryTracker will be disabled and MaxConcurrent will not be applied (!).
	// ActiveQueryTracker logs queries that were active during the last crash, but logs them on the next startup.
	// However, we need to use active query tracker, otherwise we cannot limit Max Concurrent queries in the PromQL
	// engine.
	ActiveQueryTrackerDir string `yaml:"active_query_tracker_dir"`
	// LookbackDelta determines the time since the last sample after which a time
	// series is considered stale.
	LookbackDelta time.Duration `yaml:"lookback_delta"`

	// Blocks storage only.
	StoreGatewayAddresses         string       `yaml:"store_gateway_addresses"`
	StoreGatewayClient            ClientConfig `yaml:"store_gateway_client"`
	StoreGatewayQueryStatsEnabled bool         `yaml:"store_gateway_query_stats"`

	// The maximum number of times we attempt fetching missing blocks from different Store Gateways.
	StoreGatewayConsistencyCheckMaxAttempts int `yaml:"store_gateway_consistency_check_max_attempts"`

	// The maximum number of times we attempt fetching data from Ingesters.
	IngesterQueryMaxAttempts int `yaml:"ingester_query_max_attempts"`

	ShuffleShardingIngestersLookbackPeriod time.Duration `yaml:"shuffle_sharding_ingesters_lookback_period"`

	ThanosEngine engine.ThanosEngineConfig `yaml:"thanos_engine"`

	// Ignore max query length check at Querier.
	IgnoreMaxQueryLength              bool `yaml:"ignore_max_query_length"`
	EnablePromQLExperimentalFunctions bool `yaml:"enable_promql_experimental_functions"`

	// Query Parquet files if available
<<<<<<< HEAD
	EnableParquetQueryable            bool   `yaml:"enable_parquet_queryable"`
	ParquetQueryableShardCacheSize    int    `yaml:"parquet_queryable_shard_cache_size"`
	ParquetQueryableDefaultBlockStore string `yaml:"parquet_queryable_default_block_store"`
	ParquetQueryableFallbackDisabled  bool   `yaml:"parquet_queryable_fallback_disabled"`
=======
	EnableParquetQueryable            bool   `yaml:"enable_parquet_queryable" doc:"hidden"`
	ParquetQueryableShardCacheSize    int    `yaml:"parquet_queryable_shard_cache_size" doc:"hidden"`
	ParquetQueryableDefaultBlockStore string `yaml:"parquet_queryable_default_block_store" doc:"hidden"`
	DistributedExecEnabled            bool   `yaml:"distributed_exec_enabled" doc:"hidden"`
>>>>>>> db279f73
}

var (
	errBadLookbackConfigs                             = errors.New("bad settings, query_store_after >= query_ingesters_within which can result in queries not being sent")
	errShuffleShardingLookbackLessThanQueryStoreAfter = errors.New("the shuffle-sharding lookback period should be greater or equal than the configured 'query store after'")
	errEmptyTimeRange                                 = errors.New("empty time range")
	errUnsupportedResponseCompression                 = errors.New("unsupported response compression. Supported compression 'gzip', 'snappy', 'zstd' and '' (disable compression)")
	errInvalidConsistencyCheckAttempts                = errors.New("store gateway consistency check max attempts should be greater or equal than 1")
	errInvalidIngesterQueryMaxAttempts                = errors.New("ingester query max attempts should be greater or equal than 1")
	errInvalidParquetQueryableDefaultBlockStore       = errors.New("unsupported parquet queryable default block store. Supported options are tsdb and parquet")
)

// RegisterFlags adds the flags required to config this to the given FlagSet.
func (cfg *Config) RegisterFlags(f *flag.FlagSet) {
	cfg.ThanosEngine.RegisterFlagsWithPrefix("querier.", f)

	//lint:ignore faillint Need to pass the global logger like this for warning on deprecated methods
	flagext.DeprecatedFlag(f, "querier.ingester-streaming", "Deprecated: Use streaming RPCs to query ingester. QueryStream is always enabled and the flag is not effective anymore.", util_log.Logger)
	//lint:ignore faillint Need to pass the global logger like this for warning on deprecated methods
	flagext.DeprecatedFlag(f, "querier.iterators", "Deprecated: Use iterators to execute query. This flag is no longer functional; Batch iterator is always enabled instead.", util_log.Logger)
	//lint:ignore faillint Need to pass the global logger like this for warning on deprecated methods
	flagext.DeprecatedFlag(f, "querier.batch-iterators", "Deprecated: Use batch iterators to execute query. This flag is no longer functional; Batch iterator is always enabled now.", util_log.Logger)
	//lint:ignore faillint Need to pass the global logger like this for warning on deprecated methods
	flagext.DeprecatedFlag(f, "querier.query-store-for-labels-enabled", "Deprecated: Querying long-term store is always enabled.", util_log.Logger)

	cfg.StoreGatewayClient.RegisterFlagsWithPrefix("querier.store-gateway-client", f)
	f.IntVar(&cfg.MaxConcurrent, "querier.max-concurrent", 20, "The maximum number of concurrent queries.")
	f.DurationVar(&cfg.Timeout, "querier.timeout", 2*time.Minute, "The timeout for a query.")
	f.BoolVar(&cfg.IngesterMetadataStreaming, "querier.ingester-metadata-streaming", true, "Deprecated (This feature will be always on after v1.18): Use streaming RPCs for metadata APIs from ingester.")
	f.BoolVar(&cfg.IngesterLabelNamesWithMatchers, "querier.ingester-label-names-with-matchers", false, "Use LabelNames ingester RPCs with match params.")
	f.IntVar(&cfg.MaxSamples, "querier.max-samples", 50e6, "Maximum number of samples a single query can load into memory.")
	f.DurationVar(&cfg.QueryIngestersWithin, "querier.query-ingesters-within", 0, "Maximum lookback beyond which queries are not sent to ingester. 0 means all queries are sent to ingester.")
	f.BoolVar(&cfg.EnablePerStepStats, "querier.per-step-stats-enabled", false, "Enable returning samples stats per steps in query response.")
	f.StringVar(&cfg.ResponseCompression, "querier.response-compression", "gzip", "Use compression for metrics query API or instant and range query APIs. Supported compression 'gzip', 'snappy', 'zstd' and '' (disable compression)")
	f.DurationVar(&cfg.MaxQueryIntoFuture, "querier.max-query-into-future", 10*time.Minute, "Maximum duration into the future you can query. 0 to disable.")
	f.DurationVar(&cfg.DefaultEvaluationInterval, "querier.default-evaluation-interval", time.Minute, "The default evaluation interval or step size for subqueries.")
	f.DurationVar(&cfg.QueryStoreAfter, "querier.query-store-after", 0, "The time after which a metric should be queried from storage and not just ingesters. 0 means all queries are sent to store. When running the blocks storage, if this option is enabled, the time range of the query sent to the store will be manipulated to ensure the query end is not more recent than 'now - query-store-after'.")
	f.StringVar(&cfg.ActiveQueryTrackerDir, "querier.active-query-tracker-dir", "./active-query-tracker", "Active query tracker monitors active queries, and writes them to the file in given directory. If Cortex discovers any queries in this log during startup, it will log them to the log file. Setting to empty value disables active query tracker, which also disables -querier.max-concurrent option.")
	f.StringVar(&cfg.StoreGatewayAddresses, "querier.store-gateway-addresses", "", "Comma separated list of store-gateway addresses in DNS Service Discovery format. This option should be set when using the blocks storage and the store-gateway sharding is disabled (when enabled, the store-gateway instances form a ring and addresses are picked from the ring).")
	f.BoolVar(&cfg.StoreGatewayQueryStatsEnabled, "querier.store-gateway-query-stats-enabled", true, "If enabled, store gateway query stats will be logged using `info` log level.")
	f.IntVar(&cfg.StoreGatewayConsistencyCheckMaxAttempts, "querier.store-gateway-consistency-check-max-attempts", maxFetchSeriesAttempts, "The maximum number of times we attempt fetching missing blocks from different store-gateways. If no more store-gateways are left (ie. due to lower replication factor) than we'll end the retries earlier")
	f.IntVar(&cfg.IngesterQueryMaxAttempts, "querier.ingester-query-max-attempts", 1, "The maximum number of times we attempt fetching data from ingesters for retryable errors (ex. partial data returned).")
	f.DurationVar(&cfg.LookbackDelta, "querier.lookback-delta", 5*time.Minute, "Time since the last sample after which a time series is considered stale and ignored by expression evaluations.")
	f.DurationVar(&cfg.ShuffleShardingIngestersLookbackPeriod, "querier.shuffle-sharding-ingesters-lookback-period", 0, "When distributor's sharding strategy is shuffle-sharding and this setting is > 0, queriers fetch in-memory series from the minimum set of required ingesters, selecting only ingesters which may have received series since 'now - lookback period'. The lookback period should be greater or equal than the configured 'query store after' and 'query ingesters within'. If this setting is 0, queriers always query all ingesters (ingesters shuffle sharding on read path is disabled).")
	f.Int64Var(&cfg.MaxSubQuerySteps, "querier.max-subquery-steps", 0, "Max number of steps allowed for every subquery expression in query. Number of steps is calculated using subquery range / step. A value > 0 enables it.")
	f.BoolVar(&cfg.IgnoreMaxQueryLength, "querier.ignore-max-query-length", false, "If enabled, ignore max query length check at Querier select method. Users can choose to ignore it since the validation can be done before Querier evaluation like at Query Frontend or Ruler.")
	f.BoolVar(&cfg.EnablePromQLExperimentalFunctions, "querier.enable-promql-experimental-functions", false, "[Experimental] If true, experimental promQL functions are enabled.")
	f.BoolVar(&cfg.EnableParquetQueryable, "querier.enable-parquet-queryable", false, "[Experimental] If true, querier will try to query the parquet files if available.")
<<<<<<< HEAD
	f.IntVar(&cfg.ParquetQueryableShardCacheSize, "querier.parquet-queryable-shard-cache-size", 512, "[Experimental] Maximum size of the Parquet queryable shard cache. 0 to disable.")
	f.StringVar(&cfg.ParquetQueryableDefaultBlockStore, "querier.parquet-queryable-default-block-store", string(parquetBlockStore), "[Experimental] Parquet queryable's default block store to query. Valid options are tsdb and parquet. If it is set to tsdb, parquet queryable always fallback to store gateway.")
	f.BoolVar(&cfg.ParquetQueryableFallbackDisabled, "querier.parquet-queryable-fallback-disabled", false, "[Experimental] Disable Parquet queryable to fallback queries to Store Gateway if the block is not available as Parquet files but available in TSDB. Setting this to true will disable the fallback and users can remove Store Gateway. But need to make sure Parquet files are created before it is queryable.")
=======
	f.IntVar(&cfg.ParquetQueryableShardCacheSize, "querier.parquet-queryable-shard-cache-size", 512, "[Experimental] [Experimental] Maximum size of the Parquet queryable shard cache. 0 to disable.")
	f.StringVar(&cfg.ParquetQueryableDefaultBlockStore, "querier.parquet-queryable-default-block-store", string(parquetBlockStore), "Parquet queryable's default block store to query. Valid options are tsdb and parquet. If it is set to tsdb, parquet queryable always fallback to store gateway.")
	f.BoolVar(&cfg.DistributedExecEnabled, "querier.distributed-exec-enabled", false, "Experimental: Enables distributed execution of queries by passing logical query plan fragments to downstream components.")
>>>>>>> db279f73
}

// Validate the config
func (cfg *Config) Validate() error {
	// Ensure the config won't create a situation where no queriers are returned.
	if cfg.QueryIngestersWithin != 0 && cfg.QueryStoreAfter != 0 {
		if cfg.QueryStoreAfter >= cfg.QueryIngestersWithin {
			return errBadLookbackConfigs
		}
	}

	if cfg.ResponseCompression != "" && cfg.ResponseCompression != "gzip" && cfg.ResponseCompression != "snappy" && cfg.ResponseCompression != "zstd" {
		return errUnsupportedResponseCompression
	}

	if cfg.ShuffleShardingIngestersLookbackPeriod > 0 {
		if cfg.ShuffleShardingIngestersLookbackPeriod < cfg.QueryStoreAfter {
			return errShuffleShardingLookbackLessThanQueryStoreAfter
		}
	}

	if cfg.StoreGatewayConsistencyCheckMaxAttempts < 1 {
		return errInvalidConsistencyCheckAttempts
	}

	if cfg.IngesterQueryMaxAttempts < 1 {
		return errInvalidIngesterQueryMaxAttempts
	}

	if cfg.EnableParquetQueryable {
		if !slices.Contains(validBlockStoreTypes, blockStoreType(cfg.ParquetQueryableDefaultBlockStore)) {
			return errInvalidParquetQueryableDefaultBlockStore
		}
	}

	if err := cfg.ThanosEngine.Validate(); err != nil {
		return err
	}

	return nil
}

func (cfg *Config) GetStoreGatewayAddresses() []string {
	if cfg.StoreGatewayAddresses == "" {
		return nil
	}

	return strings.Split(cfg.StoreGatewayAddresses, ",")
}

func getChunksIteratorFunction(_ Config) chunkIteratorFunc {
	return batch.NewChunkMergeIterator
}

// New builds a queryable and promql engine.
func New(cfg Config, limits *validation.Overrides, distributor Distributor, stores []QueryableWithFilter, reg prometheus.Registerer, logger log.Logger, isPartialDataEnabled partialdata.IsCfgEnabledFunc) (storage.SampleAndChunkQueryable, storage.ExemplarQueryable, engine.QueryEngine) {
	iteratorFunc := getChunksIteratorFunction(cfg)

	distributorQueryable := newDistributorQueryable(distributor, cfg.IngesterMetadataStreaming, cfg.IngesterLabelNamesWithMatchers, iteratorFunc, cfg.QueryIngestersWithin, isPartialDataEnabled, cfg.IngesterQueryMaxAttempts)

	ns := make([]QueryableWithFilter, len(stores))
	for ix, s := range stores {
		ns[ix] = storeQueryable{
			QueryableWithFilter: s,
			QueryStoreAfter:     cfg.QueryStoreAfter,
		}
	}
	queryable := NewQueryable(distributorQueryable, ns, cfg, limits)
	exemplarQueryable := newDistributorExemplarQueryable(distributor)

	lazyQueryable := storage.QueryableFunc(func(mint int64, maxt int64) (storage.Querier, error) {
		querier, err := queryable.Querier(mint, maxt)
		if err != nil {
			return nil, err
		}
		return lazyquery.NewLazyQuerier(querier), nil
	})

	// Emit max_concurrent config as a metric.
	maxConcurrentMetric := promauto.With(reg).NewGauge(prometheus.GaugeOpts{
		Namespace: "cortex",
		Name:      "max_concurrent_queries",
		Help:      "The maximum number of concurrent queries.",
	})
	maxConcurrentMetric.Set(float64(cfg.MaxConcurrent))

	opts := promql.EngineOpts{
		Logger:               util_log.GoKitLogToSlog(logger),
		Reg:                  reg,
		ActiveQueryTracker:   createActiveQueryTracker(cfg, logger),
		MaxSamples:           cfg.MaxSamples,
		Timeout:              cfg.Timeout,
		LookbackDelta:        cfg.LookbackDelta,
		EnablePerStepStats:   cfg.EnablePerStepStats,
		EnableAtModifier:     true,
		EnableNegativeOffset: true,
		NoStepSubqueryIntervalFn: func(int64) int64 {
			return cfg.DefaultEvaluationInterval.Milliseconds()
		},
	}
	queryEngine := engine.New(opts, cfg.ThanosEngine, reg)
	return NewSampleAndChunkQueryable(lazyQueryable), exemplarQueryable, queryEngine
}

// NewSampleAndChunkQueryable creates a SampleAndChunkQueryable from a
// Queryable with a ChunkQueryable stub, that errors once it gets called.
func NewSampleAndChunkQueryable(q storage.Queryable) storage.SampleAndChunkQueryable {
	return &sampleAndChunkQueryable{q}
}

type sampleAndChunkQueryable struct {
	storage.Queryable
}

func (q *sampleAndChunkQueryable) ChunkQuerier(mint, maxt int64) (storage.ChunkQuerier, error) {
	return nil, errors.New("ChunkQuerier not implemented")
}

func createActiveQueryTracker(cfg Config, logger log.Logger) promql.QueryTracker {
	dir := cfg.ActiveQueryTrackerDir

	if dir != "" {
		return promql.NewActiveQueryTracker(dir, cfg.MaxConcurrent, util_log.GoKitLogToSlog(logger))
	}

	return nil
}

// QueryableWithFilter extends Queryable interface with `UseQueryable` filtering function.
type QueryableWithFilter interface {
	storage.Queryable

	// UseQueryable returns true if this queryable should be used to satisfy the query for given time range.
	// Query min and max time are in milliseconds since epoch.
	UseQueryable(now time.Time, queryMinT, queryMaxT int64) bool
}

type limiterHolder struct {
	limiter            *limiter.QueryLimiter
	limiterInitializer sync.Once
}

// NewQueryable creates a new Queryable for cortex.
func NewQueryable(distributor QueryableWithFilter, stores []QueryableWithFilter, cfg Config, limits *validation.Overrides) storage.Queryable {
	return storage.QueryableFunc(func(mint, maxt int64) (storage.Querier, error) {
		q := querier{
			now:                  time.Now(),
			mint:                 mint,
			maxt:                 maxt,
			limits:               limits,
			maxQueryIntoFuture:   cfg.MaxQueryIntoFuture,
			ignoreMaxQueryLength: cfg.IgnoreMaxQueryLength,
			distributor:          distributor,
			stores:               stores,
			limiterHolder:        &limiterHolder{},
		}

		return q, nil
	})
}

type querier struct {
	now                time.Time
	mint, maxt         int64
	limits             *validation.Overrides
	maxQueryIntoFuture time.Duration
	distributor        QueryableWithFilter
	stores             []QueryableWithFilter
	limiterHolder      *limiterHolder

	ignoreMaxQueryLength bool
}

func (q querier) setupFromCtx(ctx context.Context) (context.Context, *querier_stats.QueryStats, string, int64, int64, storage.Querier, []storage.Querier, error) {
	stats := querier_stats.FromContext(ctx)
	userID, err := tenant.TenantID(ctx)
	if err != nil {
		return ctx, stats, userID, 0, 0, nil, nil, err
	}

	q.limiterHolder.limiterInitializer.Do(func() {
		q.limiterHolder.limiter = limiter.NewQueryLimiter(q.limits.MaxFetchedSeriesPerQuery(userID), q.limits.MaxFetchedChunkBytesPerQuery(userID), q.limits.MaxChunksPerQuery(userID), q.limits.MaxFetchedDataBytesPerQuery(userID))
	})

	ctx = limiter.AddQueryLimiterToContext(ctx, q.limiterHolder.limiter)

	mint, maxt, err := validateQueryTimeRange(ctx, userID, q.mint, q.maxt, q.limits, q.maxQueryIntoFuture)
	if err != nil {
		return ctx, stats, userID, 0, 0, nil, nil, err
	}

	dqr, err := q.distributor.Querier(mint, maxt)
	if err != nil {
		return ctx, stats, userID, 0, 0, nil, nil, err
	}
	metadataQuerier := dqr

	queriers := make([]storage.Querier, 0)
	if q.distributor.UseQueryable(q.now, mint, maxt) {
		queriers = append(queriers, dqr)
	}

	for _, s := range q.stores {
		if !s.UseQueryable(q.now, mint, maxt) {
			continue
		}

		cqr, err := s.Querier(mint, maxt)
		if err != nil {
			return ctx, stats, userID, 0, 0, nil, nil, err
		}

		queriers = append(queriers, cqr)
	}
	return ctx, stats, userID, mint, maxt, metadataQuerier, queriers, nil
}

// Select implements storage.Querier interface.
// The bool passed is ignored because the series is always sorted.
func (q querier) Select(ctx context.Context, sortSeries bool, sp *storage.SelectHints, matchers ...*labels.Matcher) storage.SeriesSet {
	ctx, stats, userID, mint, maxt, metadataQuerier, queriers, err := q.setupFromCtx(ctx)
	if err == errEmptyTimeRange {
		return storage.EmptySeriesSet()
	} else if err != nil {
		return storage.ErrSeriesSet(err)
	}
	startT := time.Now()
	defer func() {
		stats.AddQueryStorageWallTime(time.Since(startT))
	}()

	log, ctx := spanlogger.New(ctx, "querier.Select")
	defer log.Finish()

	if sp != nil {
		level.Debug(log).Log("start", util.TimeFromMillis(sp.Start).UTC().String(), "end", util.TimeFromMillis(sp.End).UTC().String(), "step", sp.Step, "matchers", matchers)
	}

	if sp == nil {
		mint, maxt, err = validateQueryTimeRange(ctx, userID, mint, maxt, q.limits, q.maxQueryIntoFuture)
		if err == errEmptyTimeRange {
			return storage.EmptySeriesSet()
		} else if err != nil {
			return storage.ErrSeriesSet(err)
		}
		// if SelectHints is null, rely on minT, maxT of querier to scope in range for Select stmt
		sp = &storage.SelectHints{Start: mint, End: maxt}
	}

	// Validate query time range. Even if the time range has already been validated when we created
	// the querier, we need to check it again here because the time range specified in hints may be
	// different.
	startMs, endMs, err := validateQueryTimeRange(ctx, userID, sp.Start, sp.End, q.limits, q.maxQueryIntoFuture)
	if err == errEmptyTimeRange {
		return storage.NoopSeriesSet()
	} else if err != nil {
		return storage.ErrSeriesSet(err)
	}

	// The time range may have been manipulated during the validation,
	// so we make sure changes are reflected back to hints.
	sp.Start = startMs
	sp.End = endMs
	getSeries := sp.Func == "series"

	// For series queries without specifying the start time, we prefer to
	// only query ingesters and not to query maxQueryLength to avoid OOM kill.
	if getSeries && startMs == 0 {
		return metadataQuerier.Select(ctx, true, sp, matchers...)
	}

	startTime := model.Time(startMs)
	endTime := model.Time(endMs)

	// Validate query time range. This validation for instant / range queries can be done either at Query Frontend
	// or here at Querier. When the check is done at Query Frontend, we still want to enforce the max query length
	// check for /api/v1/series request since there is no specific tripperware for series.
	if !q.ignoreMaxQueryLength || getSeries {
		if maxQueryLength := q.limits.MaxQueryLength(userID); maxQueryLength > 0 && endTime.Sub(startTime) > maxQueryLength {
			limitErr := validation.LimitError(fmt.Sprintf(validation.ErrQueryTooLong, endTime.Sub(startTime), maxQueryLength))
			return storage.ErrSeriesSet(limitErr)
		}
	}

	if len(queriers) == 1 {
		return queriers[0].Select(ctx, sortSeries, sp, matchers...)
	}

	sets := make(chan storage.SeriesSet, len(queriers))
	for _, querier := range queriers {
		go func(querier storage.Querier) {
			// We should always select sorted here as we will need to merge the series
			sets <- querier.Select(ctx, true, sp, matchers...)
		}(querier)
	}

	var result []storage.SeriesSet
	for range queriers {
		select {
		case set := <-sets:
			result = append(result, set)
		case <-ctx.Done():
			return storage.ErrSeriesSet(ctx.Err())
		}
	}

	return storage.NewMergeSeriesSet(result, 0, storage.ChainedSeriesMerge)
}

// LabelValues implements storage.Querier.
func (q querier) LabelValues(ctx context.Context, name string, hints *storage.LabelHints, matchers ...*labels.Matcher) ([]string, annotations.Annotations, error) {
	ctx, stats, userID, mint, maxt, metadataQuerier, queriers, err := q.setupFromCtx(ctx)
	if err == errEmptyTimeRange {
		return nil, nil, nil
	} else if err != nil {
		return nil, nil, err
	}
	startT := time.Now()
	defer func() {
		stats.AddQueryStorageWallTime(time.Since(startT))
	}()

	// For label values queries without specifying the start time, we prefer to
	// only query ingesters and not to query maxQueryLength to avoid OOM kill.
	if mint == 0 {
		return metadataQuerier.LabelValues(ctx, name, hints, matchers...)
	}

	startTime := model.Time(mint)
	endTime := model.Time(maxt)

	if maxQueryLength := q.limits.MaxQueryLength(userID); maxQueryLength > 0 && endTime.Sub(startTime) > maxQueryLength {
		limitErr := validation.LimitError(fmt.Sprintf(validation.ErrQueryTooLong, endTime.Sub(startTime), maxQueryLength))
		return nil, nil, limitErr
	}

	if len(queriers) == 1 {
		return queriers[0].LabelValues(ctx, name, hints, matchers...)
	}

	var (
		g, _     = errgroup.WithContext(ctx)
		sets     = [][]string{}
		warnings = annotations.Annotations(nil)

		resMtx sync.Mutex
	)

	for _, querier := range queriers {
		// Need to reassign as the original variable will change and can't be relied on in a goroutine.
		querier := querier
		g.Go(func() error {
			// NB: Values are sorted in Cortex already.
			myValues, myWarnings, err := querier.LabelValues(ctx, name, hints, matchers...)
			if err != nil {
				return err
			}

			resMtx.Lock()
			sets = append(sets, myValues)
			warnings.Merge(myWarnings)
			resMtx.Unlock()

			return nil
		})
	}

	if err := g.Wait(); err != nil {
		return nil, nil, err
	}

	limit := 0
	if hints != nil {
		limit = hints.Limit
	}

	return strutil.MergeSlices(limit, sets...), warnings, nil
}

func (q querier) LabelNames(ctx context.Context, hints *storage.LabelHints, matchers ...*labels.Matcher) ([]string, annotations.Annotations, error) {
	ctx, stats, userID, mint, maxt, metadataQuerier, queriers, err := q.setupFromCtx(ctx)
	if err == errEmptyTimeRange {
		return nil, nil, nil
	} else if err != nil {
		return nil, nil, err
	}
	startT := time.Now()
	defer func() {
		stats.AddQueryStorageWallTime(time.Since(startT))
	}()

	// For label names queries without specifying the start time, we prefer to
	// only query ingesters and not to query maxQueryLength to avoid OOM kill.
	if mint == 0 {
		return metadataQuerier.LabelNames(ctx, hints, matchers...)
	}

	startTime := model.Time(mint)
	endTime := model.Time(maxt)

	if maxQueryLength := q.limits.MaxQueryLength(userID); maxQueryLength > 0 && endTime.Sub(startTime) > maxQueryLength {
		limitErr := validation.LimitError(fmt.Sprintf(validation.ErrQueryTooLong, endTime.Sub(startTime), maxQueryLength))
		return nil, nil, limitErr
	}

	if len(queriers) == 1 {
		return queriers[0].LabelNames(ctx, hints, matchers...)
	}

	var (
		g, _     = errgroup.WithContext(ctx)
		sets     = [][]string{}
		warnings = annotations.Annotations(nil)

		resMtx sync.Mutex
	)

	for _, querier := range queriers {
		// Need to reassign as the original variable will change and can't be relied on in a goroutine.
		querier := querier
		g.Go(func() error {
			// NB: Names are sorted in Cortex already.
			myNames, myWarnings, err := querier.LabelNames(ctx, hints, matchers...)
			if err != nil {
				return err
			}

			resMtx.Lock()
			sets = append(sets, myNames)
			warnings.Merge(myWarnings)
			resMtx.Unlock()

			return nil
		})
	}

	if err := g.Wait(); err != nil {
		return nil, nil, err
	}

	limit := 0
	if hints != nil {
		limit = hints.Limit
	}

	return strutil.MergeSlices(limit, sets...), warnings, nil
}

func (querier) Close() error {
	return nil
}

type storeQueryable struct {
	QueryableWithFilter
	QueryStoreAfter time.Duration
}

func (s storeQueryable) UseQueryable(now time.Time, queryMinT, queryMaxT int64) bool {
	// Include this store only if mint is within QueryStoreAfter w.r.t current time.
	if s.QueryStoreAfter != 0 && queryMinT > util.TimeToMillis(now.Add(-s.QueryStoreAfter)) {
		return false
	}
	return s.QueryableWithFilter.UseQueryable(now, queryMinT, queryMaxT)
}

type alwaysTrueFilterQueryable struct {
	storage.Queryable
}

func (alwaysTrueFilterQueryable) UseQueryable(_ time.Time, _, _ int64) bool {
	return true
}

// Wraps storage.Queryable into QueryableWithFilter, with no query filtering.
func UseAlwaysQueryable(q storage.Queryable) QueryableWithFilter {
	return alwaysTrueFilterQueryable{Queryable: q}
}

type useBeforeTimestampQueryable struct {
	storage.Queryable
	ts int64 // Timestamp in milliseconds
}

func (u useBeforeTimestampQueryable) UseQueryable(_ time.Time, queryMinT, _ int64) bool {
	if u.ts == 0 {
		return true
	}
	return queryMinT < u.ts
}

// Returns QueryableWithFilter, that is used only if query starts before given timestamp.
// If timestamp is zero (time.IsZero), queryable is always used.
func UseBeforeTimestampQueryable(queryable storage.Queryable, ts time.Time) QueryableWithFilter {
	t := int64(0)
	if !ts.IsZero() {
		t = util.TimeToMillis(ts)
	}
	return useBeforeTimestampQueryable{
		Queryable: queryable,
		ts:        t,
	}
}

func validateQueryTimeRange(ctx context.Context, userID string, startMs, endMs int64, limits *validation.Overrides, maxQueryIntoFuture time.Duration) (int64, int64, error) {
	now := model.Now()
	startTime := model.Time(startMs)
	endTime := model.Time(endMs)

	// Clamp time range based on max query into future.
	if maxQueryIntoFuture > 0 && endTime.After(now.Add(maxQueryIntoFuture)) {
		origEndTime := endTime
		endTime = now.Add(maxQueryIntoFuture)

		// Make sure to log it in traces to ease debugging.
		level.Debug(spanlogger.FromContext(ctx)).Log(
			"msg", "the end time of the query has been manipulated because of the 'max query into future' setting",
			"original", util.FormatTimeModel(origEndTime),
			"updated", util.FormatTimeModel(endTime))

		if endTime.Before(startTime) {
			return 0, 0, errEmptyTimeRange
		}
	}

	// Clamp the time range based on the max query lookback.
	if maxQueryLookback := limits.MaxQueryLookback(userID); maxQueryLookback > 0 && startTime.Before(now.Add(-maxQueryLookback)) {
		origStartTime := startTime
		startTime = now.Add(-maxQueryLookback)

		// Make sure to log it in traces to ease debugging.
		level.Debug(spanlogger.FromContext(ctx)).Log(
			"msg", "the start time of the query has been manipulated because of the 'max query lookback' setting",
			"original", util.FormatTimeModel(origStartTime),
			"updated", util.FormatTimeModel(startTime))

		if endTime.Before(startTime) {
			return 0, 0, errEmptyTimeRange
		}
	}

	// start time should be at least non-negative to avoid int64 overflow.
	if startTime < 0 {
		startTime = 0
	}

	return int64(startTime), int64(endTime), nil
}

func EnableExperimentalPromQLFunctions(enablePromQLExperimentalFunctions, enableHoltWinters bool) {
	parser.EnableExperimentalFunctions = enablePromQLExperimentalFunctions

	if enableHoltWinters {
		holtWinters := *parser.Functions["double_exponential_smoothing"]
		holtWinters.Experimental = false
		holtWinters.Name = "holt_winters"
		parser.Functions["holt_winters"] = &holtWinters
		promql.FunctionCalls["holt_winters"] = promql.FunctionCalls["double_exponential_smoothing"]
	}
}<|MERGE_RESOLUTION|>--- conflicted
+++ resolved
@@ -92,17 +92,14 @@
 	EnablePromQLExperimentalFunctions bool `yaml:"enable_promql_experimental_functions"`
 
 	// Query Parquet files if available
-<<<<<<< HEAD
 	EnableParquetQueryable            bool   `yaml:"enable_parquet_queryable"`
 	ParquetQueryableShardCacheSize    int    `yaml:"parquet_queryable_shard_cache_size"`
 	ParquetQueryableDefaultBlockStore string `yaml:"parquet_queryable_default_block_store"`
 	ParquetQueryableFallbackDisabled  bool   `yaml:"parquet_queryable_fallback_disabled"`
-=======
 	EnableParquetQueryable            bool   `yaml:"enable_parquet_queryable" doc:"hidden"`
 	ParquetQueryableShardCacheSize    int    `yaml:"parquet_queryable_shard_cache_size" doc:"hidden"`
 	ParquetQueryableDefaultBlockStore string `yaml:"parquet_queryable_default_block_store" doc:"hidden"`
 	DistributedExecEnabled            bool   `yaml:"distributed_exec_enabled" doc:"hidden"`
->>>>>>> db279f73
 }
 
 var (
@@ -151,15 +148,12 @@
 	f.BoolVar(&cfg.IgnoreMaxQueryLength, "querier.ignore-max-query-length", false, "If enabled, ignore max query length check at Querier select method. Users can choose to ignore it since the validation can be done before Querier evaluation like at Query Frontend or Ruler.")
 	f.BoolVar(&cfg.EnablePromQLExperimentalFunctions, "querier.enable-promql-experimental-functions", false, "[Experimental] If true, experimental promQL functions are enabled.")
 	f.BoolVar(&cfg.EnableParquetQueryable, "querier.enable-parquet-queryable", false, "[Experimental] If true, querier will try to query the parquet files if available.")
-<<<<<<< HEAD
 	f.IntVar(&cfg.ParquetQueryableShardCacheSize, "querier.parquet-queryable-shard-cache-size", 512, "[Experimental] Maximum size of the Parquet queryable shard cache. 0 to disable.")
 	f.StringVar(&cfg.ParquetQueryableDefaultBlockStore, "querier.parquet-queryable-default-block-store", string(parquetBlockStore), "[Experimental] Parquet queryable's default block store to query. Valid options are tsdb and parquet. If it is set to tsdb, parquet queryable always fallback to store gateway.")
 	f.BoolVar(&cfg.ParquetQueryableFallbackDisabled, "querier.parquet-queryable-fallback-disabled", false, "[Experimental] Disable Parquet queryable to fallback queries to Store Gateway if the block is not available as Parquet files but available in TSDB. Setting this to true will disable the fallback and users can remove Store Gateway. But need to make sure Parquet files are created before it is queryable.")
-=======
 	f.IntVar(&cfg.ParquetQueryableShardCacheSize, "querier.parquet-queryable-shard-cache-size", 512, "[Experimental] [Experimental] Maximum size of the Parquet queryable shard cache. 0 to disable.")
 	f.StringVar(&cfg.ParquetQueryableDefaultBlockStore, "querier.parquet-queryable-default-block-store", string(parquetBlockStore), "Parquet queryable's default block store to query. Valid options are tsdb and parquet. If it is set to tsdb, parquet queryable always fallback to store gateway.")
 	f.BoolVar(&cfg.DistributedExecEnabled, "querier.distributed-exec-enabled", false, "Experimental: Enables distributed execution of queries by passing logical query plan fragments to downstream components.")
->>>>>>> db279f73
 }
 
 // Validate the config
@@ -215,7 +209,7 @@
 }
 
 // New builds a queryable and promql engine.
-func New(cfg Config, limits *validation.Overrides, distributor Distributor, stores []QueryableWithFilter, reg prometheus.Registerer, logger log.Logger, isPartialDataEnabled partialdata.IsCfgEnabledFunc) (storage.SampleAndChunkQueryable, storage.ExemplarQueryable, engine.QueryEngine) {
+func New(cfg Config, limits *validation.Overrides, distributor Distributor, stores []QueryableWithFilter, reg prometheus.Registerer, logger log.Logger, isPartialDataEnabled partialdata.IsCfgEnabledFunc) (storage.SampleAndChunkQueryable, storage.ExemplarQueryable, promql.QueryEngine) {
 	iteratorFunc := getChunksIteratorFunction(cfg)
 
 	distributorQueryable := newDistributorQueryable(distributor, cfg.IngesterMetadataStreaming, cfg.IngesterLabelNamesWithMatchers, iteratorFunc, cfg.QueryIngestersWithin, isPartialDataEnabled, cfg.IngesterQueryMaxAttempts)
