package ingester

import (
	"bytes"
	"context"
	"fmt"
	"io"
	"os"
	"time"

	"github.com/go-kit/kit/log/level"
	"github.com/pkg/errors"
	"github.com/prometheus/client_golang/prometheus"
	"github.com/prometheus/common/model"

	"github.com/cortexproject/cortex/pkg/chunk/encoding"
	"github.com/cortexproject/cortex/pkg/ingester/client"
	"github.com/cortexproject/cortex/pkg/ring"
	"github.com/cortexproject/cortex/pkg/util"
	"github.com/weaveworks/common/user"
)

var (
	sentChunks = prometheus.NewCounter(prometheus.CounterOpts{
		Name: "cortex_ingester_sent_chunks",
		Help: "The total number of chunks sent by this ingester whilst leaving.",
	})
	receivedChunks = prometheus.NewCounter(prometheus.CounterOpts{
		Name: "cortex_ingester_received_chunks",
		Help: "The total number of chunks received by this ingester whilst joining",
	})
)

func init() {
	prometheus.MustRegister(sentChunks)
	prometheus.MustRegister(receivedChunks)
}

// TransferChunks receives all the chunks from another ingester.
func (i *Ingester) TransferChunks(stream client.Ingester_TransferChunksServer) error {
	// Enter JOINING state (only valid from PENDING)
	if err := i.lifecycler.ChangeState(stream.Context(), ring.JOINING); err != nil {
		return err
	}

	// The ingesters state effectively works as a giant mutex around this whole
	// method, and as such we have to ensure we unlock the mutex.
	defer func() {
		state := i.lifecycler.GetState()
		if i.lifecycler.GetState() == ring.ACTIVE {
			return
		}

		level.Error(util.Logger).Log("msg", "TransferChunks failed, not in ACTIVE state.", "state", state)

		// Enter PENDING state (only valid from JOINING)
		if i.lifecycler.GetState() == ring.JOINING {
			if err := i.lifecycler.ChangeState(stream.Context(), ring.PENDING); err != nil {
				level.Error(util.Logger).Log("msg", "error rolling back failed TransferChunks", "err", err)
				os.Exit(1)
			}
		}
	}()

	userStates := newUserStates(i.limits, i.cfg)
	fromIngesterID := ""
	seriesReceived := 0

	for {
		wireSeries, err := stream.Recv()
		if err == io.EOF {
			break
		}
		if err != nil {
			return err
		}

		// We can't send "extra" fields with a streaming call, so we repeat
		// wireSeries.FromIngesterId and assume it is the same every time
		// round this loop.
		if fromIngesterID == "" {
			fromIngesterID = wireSeries.FromIngesterId
			level.Info(util.Logger).Log("msg", "processing TransferChunks request", "from_ingester", fromIngesterID)
		}
<<<<<<< HEAD
		userCtx := user.InjectOrgID(stream.Context(), wireSeries.UserId)

=======
>>>>>>> 7447f75e
		descs, err := fromWireChunks(wireSeries.Chunks)
		if err != nil {
			return err
		}

<<<<<<< HEAD
		state, fp, series, err := userStates.getOrCreateSeries(userCtx, wireSeries.Labels, nil)
=======
		state, fp, series, err := userStates.getOrCreateSeries(stream.Context(), wireSeries.UserId, wireSeries.Labels)
>>>>>>> 7447f75e
		if err != nil {
			return err
		}

		err = series.setChunks(descs)
		state.fpLocker.Unlock(fp) // acquired in getOrCreateSeries
		if err != nil {
			return err
		}

		seriesReceived++
		receivedChunks.Add(float64(len(descs)))
	}

	if seriesReceived == 0 {
		level.Error(util.Logger).Log("msg", "received TransferChunks request with no series", "from_ingester", fromIngesterID)
		return fmt.Errorf("no series")
	}

	if fromIngesterID == "" {
		level.Error(util.Logger).Log("msg", "received TransferChunks request with no ID from ingester")
		return fmt.Errorf("no ingester id")
	}

	if err := i.lifecycler.ClaimTokensFor(stream.Context(), fromIngesterID); err != nil {
		return err
	}

	i.userStatesMtx.Lock()
	defer i.userStatesMtx.Unlock()

	if err := i.lifecycler.ChangeState(stream.Context(), ring.ACTIVE); err != nil {
		return err
	}
	i.userStates = userStates

	// Close the stream last, as this is what tells the "from" ingester that
	// it's OK to shut down.
	if err := stream.SendAndClose(&client.TransferChunksResponse{}); err != nil {
		level.Error(util.Logger).Log("msg", "Error closing TransferChunks stream", "from_ingester", fromIngesterID, "err", err)
		return err
	}
	level.Info(util.Logger).Log("msg", "Successfully transferred chunks", "from_ingester", fromIngesterID, "series_received", seriesReceived)
	return nil
}

func toWireChunks(descs []*desc) ([]client.Chunk, error) {
	wireChunks := make([]client.Chunk, 0, len(descs))
	for _, d := range descs {
		wireChunk := client.Chunk{
			StartTimestampMs: int64(d.FirstTime),
			EndTimestampMs:   int64(d.LastTime),
			Encoding:         int32(d.C.Encoding()),
		}

		buf := bytes.NewBuffer(make([]byte, 0, d.C.Size()))
		if err := d.C.Marshal(buf); err != nil {
			return nil, err
		}

		wireChunk.Data = buf.Bytes()
		wireChunks = append(wireChunks, wireChunk)
	}
	return wireChunks, nil
}

func fromWireChunks(wireChunks []client.Chunk) ([]*desc, error) {
	descs := make([]*desc, 0, len(wireChunks))
	for _, c := range wireChunks {
		desc := &desc{
			FirstTime:  model.Time(c.StartTimestampMs),
			LastTime:   model.Time(c.EndTimestampMs),
			LastUpdate: model.Now(),
		}

		var err error
		desc.C, err = encoding.NewForEncoding(encoding.Encoding(byte(c.Encoding)))
		if err != nil {
			return nil, err
		}

		if err := desc.C.UnmarshalFromBuf(c.Data); err != nil {
			return nil, err
		}

		descs = append(descs, desc)
	}
	return descs, nil
}

// TransferOut finds an ingester in PENDING state and transfers our chunks to it.
// Called as part of the ingester shutdown process.
func (i *Ingester) TransferOut(ctx context.Context) error {
	if i.cfg.MaxTransferRetries < 0 {
		return fmt.Errorf("transfers disabled")
	}
	backoff := util.NewBackoff(ctx, util.BackoffConfig{
		MinBackoff: 100 * time.Millisecond,
		MaxBackoff: 5 * time.Second,
		MaxRetries: i.cfg.MaxTransferRetries,
	})

	for backoff.Ongoing() {
		err := i.transferOut(ctx)
		if err == nil {
			return nil
		}

		level.Error(util.Logger).Log("msg", "transfer failed", "err", err)
		backoff.Wait()
	}

	return backoff.Err()
}

func (i *Ingester) transferOut(ctx context.Context) error {
	userStatesCopy := i.userStates.cp()
	if len(userStatesCopy) == 0 {
		level.Info(util.Logger).Log("msg", "nothing to transfer")
		return nil
	}

	targetIngester, err := i.findTargetIngester(ctx)
	if err != nil {
		return fmt.Errorf("cannot find ingester to transfer chunks to: %v", err)
	}

	level.Info(util.Logger).Log("msg", "sending chunks", "to_ingester", targetIngester.Addr)
	c, err := i.cfg.ingesterClientFactory(targetIngester.Addr, i.clientConfig)
	if err != nil {
		return err
	}
	defer c.Close()

	ctx = user.InjectOrgID(ctx, "-1")
	stream, err := c.TransferChunks(ctx)
	if err != nil {
		return errors.Wrap(err, "TransferChunks")
	}

	for userID, state := range userStatesCopy {
		for pair := range state.fpToSeries.iter() {
			state.fpLocker.Lock(pair.fp)

			if len(pair.series.chunkDescs) == 0 { // Nothing to send?
				state.fpLocker.Unlock(pair.fp)
				continue
			}

			chunks, err := toWireChunks(pair.series.chunkDescs)
			if err != nil {
				state.fpLocker.Unlock(pair.fp)
				return errors.Wrap(err, "toWireChunks")
			}

			err = stream.Send(&client.TimeSeriesChunk{
				FromIngesterId: i.lifecycler.ID,
				UserId:         userID,
				Labels:         client.FromLabelsToLabelAdapters(pair.series.metric),
				Chunks:         chunks,
			})
			state.fpLocker.Unlock(pair.fp)
			if err != nil {
				return errors.Wrap(err, "Send")
			}

			sentChunks.Add(float64(len(chunks)))
		}
	}

	_, err = stream.CloseAndRecv()
	if err != nil {
		return errors.Wrap(err, "CloseAndRecv")
	}

	// Close & empty all the flush queues, to unblock waiting workers.
	for _, flushQueue := range i.flushQueues {
		flushQueue.DiscardAndClose()
	}
	i.flushQueuesDone.Wait()

	level.Info(util.Logger).Log("msg", "successfully sent chunks", "to_ingester", targetIngester.Addr)
	return nil
}

// findTargetIngester finds an ingester in PENDING state.
func (i *Ingester) findTargetIngester(ctx context.Context) (*ring.IngesterDesc, error) {
	ringDesc, err := i.lifecycler.KVStore.Get(ctx, ring.ConsulKey)
	if err != nil {
		return nil, err
	}

	ingesters := ringDesc.(*ring.Desc).FindIngestersByState(ring.PENDING)
	if len(ingesters) <= 0 {
		return nil, fmt.Errorf("no pending ingesters")
	}

	return &ingesters[0], nil
}<|MERGE_RESOLUTION|>--- conflicted
+++ resolved
@@ -82,21 +82,13 @@
 			fromIngesterID = wireSeries.FromIngesterId
 			level.Info(util.Logger).Log("msg", "processing TransferChunks request", "from_ingester", fromIngesterID)
 		}
-<<<<<<< HEAD
-		userCtx := user.InjectOrgID(stream.Context(), wireSeries.UserId)
-
-=======
->>>>>>> 7447f75e
+
 		descs, err := fromWireChunks(wireSeries.Chunks)
 		if err != nil {
 			return err
 		}
 
-<<<<<<< HEAD
-		state, fp, series, err := userStates.getOrCreateSeries(userCtx, wireSeries.Labels, nil)
-=======
-		state, fp, series, err := userStates.getOrCreateSeries(stream.Context(), wireSeries.UserId, wireSeries.Labels)
->>>>>>> 7447f75e
+		state, fp, series, err := userStates.getOrCreateSeries(stream.Context(), wireSeries.UserId, wireSeries.Labels, nil)
 		if err != nil {
 			return err
 		}
