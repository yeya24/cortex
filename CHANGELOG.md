--- conflicted
+++ resolved
@@ -2,20 +2,13 @@
 
 ## master / unreleased
 
-<<<<<<< HEAD
-## 1.20.0 2025-11-10
-=======
 * [FEATURE] StoreGateway: Introduces a new parquet mode. #7046
 * [ENHANCEMENT] Ingester: Add `enable_matcher_optimization` config to apply low selectivity matchers lazily. #7063
 * [ENHANCEMENT] Distributor: Add a label references validation for remote write v2 request. #7074
 * [ENHANCEMENT] Distributor: Add count, spans, and buckets validations for native histogram. #7072
-* [BUGFIX] Compactor: Avoid race condition which allow a grouper to not compact all partitions. #7082
-* [BUGFIX] Fix bug where validating metric names uses the wrong validation logic. #7086
-* [BUGFIX] Ring: Change DynamoDB KV to retry indefinetly for WatchKey. #7088
-* [BUGFIX] Add alertmanager receiver validation for discord and email. #7097
-
-## 1.20.0 in progress
->>>>>>> f593e69d
+* [BUGFIX] Ring: Change DynamoDB KV to retry indefinitely for WatchKey. #7088
+
+## 1.20.0 2025-11-10
 
 * [CHANGE] StoreGateway/Alertmanager: Add default 5s connection timeout on client. #6603
 * [CHANGE] Ingester: Remove EnableNativeHistograms config flag and instead gate keep through new per-tenant limit at ingestion. #6718
